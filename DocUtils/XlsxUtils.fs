--- conflicted
+++ resolved
@@ -111,26 +111,13 @@
         valuesWithColumnNames
 
     /// Writes values to a given column starting from given offset as string values.
-<<<<<<< HEAD
-    member _.WriteColumn (columnNumber: int) (offset: int) (data: string seq) =
-        let offset = offset - 1 
-=======
     member _.WriteColumn (columnIndex: string) (offset: int) (data: string seq) =
->>>>>>> 03437cb1
         let mutable rowNumber = 0
         let dataWithOffset = Seq.append (Seq.replicate offset "") data
         let dataAndRow = Seq.zip dataWithOffset (sheet.Elements<Row>())
 
         for data, row in dataAndRow do
             if rowNumber >= offset then
-<<<<<<< HEAD
-                try
-                    let cell = row.Elements<Cell>() |> Seq.skip columnNumber |> Seq.head
-                    cell.CellValue <- new CellValue(data)
-                    cell.DataType <- new EnumValue<_>(CellValues.String)
-                with
-                    | _ -> printfn "Failed to write row %d with data %s" rowNumber data
-=======
                 let cell = tryFindCell row columnIndex
 
                 match cell with
@@ -140,7 +127,6 @@
                 | None ->
                     let c = createCell columnIndex row.RowIndex data
                     row.AppendChild(c) |> ignore
->>>>>>> 03437cb1
 
             rowNumber <- rowNumber + 1
 
